--- conflicted
+++ resolved
@@ -162,9 +162,6 @@
 variable kafka_queue {
   type = string
   description = "name of kafka queue to write to"
-<<<<<<< HEAD
-}
-=======
   default = ""
 }
 
@@ -173,4 +170,3 @@
   description = "If a kafka lambda is enabled as part of the workflow"
   default = true
 }
->>>>>>> 8980f05a
